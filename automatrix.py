"""A module for performing matrix operations and showing the work for them."""
from __future__ import annotations

<<<<<<< HEAD
import contextlib
import copy
import itertools
import json
import operator
import pathlib
import sys
import traceback
from fractions import Fraction
from functools import reduce
from typing import Any, Generator, Iterable
=======
import copy
import itertools
from functools import reduce
import json
import operator
from fractions import Fraction
import pathlib
import sys
import traceback
from typing import Any, Generator, Iterable
import contextlib
>>>>>>> fb779e57


def remove_prefix(text: str, prefix: str) -> str:
    """Remove a prefix from a string."""
    if text.startswith(prefix):
<<<<<<< HEAD
        return text[len(prefix) :]
=======
        return text[len(prefix):]
>>>>>>> fb779e57
    return text


def intersperse(
<<<<<<< HEAD
    _iterable: Iterable[Any],
    delimiters: Iterable[Any],
=======
    _iterable: Iterable[Any], delimiters: Iterable[Any]
>>>>>>> fb779e57
) -> Generator[Any, None, None]:
    """
    Intersperse elements in a delimiter iterable in between elements in an iterable.
    Note: cuts off iterable with delimiter size.
    """
    iterable = iter(_iterable)
    yield next(iterable)
    for delimiter, element in zip(delimiters, iterable):
        yield delimiter
        yield element


def rectangularize(_iterable: Iterable[Any], width: int) -> list[list[Any]]:
    """Reshape a 1D iterable into a 2D list."""
    elements = list(_iterable)
    return [
        elements[i * width : (i + 1) * width] for i in range(len(elements) // width + 1)
    ]


class Matrix:
    """A math matrix class."""

    def __init__(self, body: list[list[Fraction]]) -> None:
        self.body = body

    @classmethod
    def from_string(cls, content: str) -> "Matrix":
        """Create a matrix from a string in the format."""
        content = content.strip()
        return Matrix(
            [[Fraction(num) for num in row.split("&")] for row in content.split("\\")]
        )

    def determinant(self) -> Fraction:
<<<<<<< HEAD
        """Calculate the determinant of a matrix using cofactor expansion and the 2x2 formula."""
        if self.shape == (1, 1):
            return self.body[0][0]
        elif self.shape == (2, 2):
            (a, b), (c, d) = self.body  # pylint: disable=invalid-name
            return a * d - b * c
        else:
            return sum(
                [
                    (-1) ** i * self.body[0][i] * self.crop(i, 0).determinant()
                    for i in range(self.columns)
                ]
            )

    def crop(self, column: int, row: int) -> "Matrix":
        """Crop a matrix by removing a row and column."""
        new = Matrix(copy.deepcopy(self.body))
        new.body.pop(row)
        for row in new.body:
            row.pop(column)
        return new
=======
        """Calculate the determinant of a 2x2 matrix."""
        (a, b), (c, d) = self.body
        return a * d - b * c
>>>>>>> fb779e57

    def crop(self, x: int, y: int) -> "Matrix":
        new = Matrix(copy.deepcopy(self.body))
        new.body.pop(y)
        for row in new.body:
            row.pop(x)
        return new

    @property
    def rows(self) -> int:
<<<<<<< HEAD
        """Return the number of rows in the matrix."""
=======
>>>>>>> fb779e57
        return len(self.body)

    @property
    def columns(self) -> int:
<<<<<<< HEAD
        """Return the number of columns in the matrix."""
=======
>>>>>>> fb779e57
        return len(self.body[0])

    @property
    def shape(self) -> tuple[int, int]:
<<<<<<< HEAD
        """Return the shape of the matrix as a tuple."""
        return (self.rows, self.columns)

    @classmethod
    def identity(cls, size: int) -> "Matrix":
        """Return the identity matrix of any size."""
        return Matrix([[1 if i == j else 0 for i in range(size)] for j in range(size)])
=======
        return (self.rows, self.columns)

    @classmethod
    def identity(cls, n: int) -> "Matrix":
        return Matrix([[1 if i == j else 0 for i in range(n)] for j in range(n)])
>>>>>>> fb779e57

    def __matmul__(self, matrix) -> "Matrix":
        if self.columns != matrix.rows:
            raise ValueError("Matrices are not compatible")
        return Matrix(
            [
                [
                    sum([a * b for a, b in zip(row, column)])
                    for column in zip(*matrix.body)
                ]
                for row in self.body
            ]
        )

    def patterns(
        self,
    ) -> Generator[
        tuple[
            list[tuple[int, int]],
            list[
                tuple[
                    tuple[int, int],
                    tuple[int, int],
                ]
            ],
        ],
        None,
        None,
    ]:
<<<<<<< HEAD
        """
        Generate the "patterns" and the "inversions" of each "pattern" of a matrix
        i.e. the permutations of its columns/rows.
        """
=======
        """Generate the "patterns" and the "inversions" of each "pattern" of a matrix, i.e. the permutations of its columns/rows"""
>>>>>>> fb779e57
        for row_permutation in itertools.permutations(range(self.rows)):
            pattern = [
                (i, j)
                for j, row in enumerate(self.body)
                for i, _ in enumerate(row)
                if (i, j) in enumerate(row_permutation)
            ]
            inversions = [
                ((x1, y1), (x2, y2))
                for x2, y2 in pattern
                for x1, y1 in pattern
                if y1 > y2 and x1 < x2
            ]
            yield pattern, inversions


class AugmentedMatrix:
    """An augmented matrix of two smaller `Matrix`'s."""

    def __init__(self, left: Matrix, right: Matrix) -> None:
        self.left = left
        self.right = right

    def row_operation(self, row_coefficients: list[int], target_row: int) -> None:
        """Perform a row operation on the matrix."""
        self.left.body[target_row] = self.row_combination(self.left, row_coefficients)
        self.right.body[target_row] = self.row_combination(self.right, row_coefficients)

    @staticmethod
    def row_combination(matrix: Matrix, row_coefficients: list[int]) -> list[Fraction]:
        """Linearly combine rows of a matrix."""
        return [
            sum(column)
            for column in zip(
                *[
                    [coeff * elem for elem in row]
                    for coeff, row in zip(row_coefficients, matrix.body)
                ]
            )
        ]

    def is_identity(self) -> bool:
        """Check if the left matrix is an identity matrix."""
        return all(
            [
                self.left.body[i][j] == 1 if i == j else self.left.body[i][j] == 0
                for i, j in itertools.product(
                    range(self.left.rows), range(self.left.columns)
                )
            ]
        )

    def find_pivot_row(self, column: int) -> int | None:
        """Find the first non-zero element in a column."""
        for i, row in enumerate(self.left.body):
            if row[column] != 0 and i >= column:
                return i
        return None

    def move_row(self, row: int, target: int) -> None:
        """Move a row to a new position."""
        self.left.body.insert(target, self.left.body.pop(row))
        self.right.body.insert(target, self.right.body.pop(row))

    def scale_row(self, coeff: Fraction, row: int) -> None:
        """Scale a row by a coefficient."""
        coeffs = [0] * self.left.rows
        coeffs[row] = coeff
        self.row_operation(coeffs, row)

    def add_to_row(self, coeff: Fraction, source: int, target: int) -> None:
        """Add a linear combination of rows to another row."""
        coeffs = [0] * self.left.rows
        coeffs[source] = coeff
        coeffs[target] = 1
        self.row_operation(coeffs, target)


class LatexInterface:
<<<<<<< HEAD
    """A class to render raw LaTeX."""

=======
>>>>>>> fb779e57
    def __init__(self, matrix_class: str, pattern_grid_width: int) -> None:
        self.matrix_class = matrix_class
        self.pattern_grid_width = pattern_grid_width

    def wrap_matrix_with_nodes(
        self, body: list[list[str]], node_name_prefix: str = ""
    ) -> tuple[list[list[str]], list[list[str]]]:
        """Wrap a matrix's element as tikz nodes. Return the matrix and the node names"""
        return [
            [
                self.render_command("rn", f"{node_name_prefix}{i}-{j}", element)
                for i, element in enumerate(row)
            ]
            for j, row in enumerate(body)
        ], [
            [f"{node_name_prefix}{i}-{j}" for i, _ in enumerate(row)]
            for j, row in enumerate(body)
        ]
<<<<<<< HEAD

    def embed_pattern(
        self, matrix: Matrix, pattern: list[tuple[int, int]]
    ) -> list[list[str]]:
        """
        Embed a pattern into a matrix
        i.e. circle the elements of the matrix that are in the pattern
        """
        return [
            [
                self.render_command("circled", element)
                if (i, j) in pattern
                else str(element)
                for i, element in enumerate(row)
            ]
            for j, row in enumerate(matrix.body)
        ]

    def draw_arrows(self, arrows: list[tuple[str, str]]) -> list[list[str]]:
        """Draw arrows between the tikz nodes in a matrix"""
        return "\n".join(
            f"\\draw [->] ({start}) to[bend left=30] ({end});" for start, end in arrows
        )
=======

    def embed_pattern(
        self, matrix: Matrix, pattern: list[tuple[int, int]]
    ) -> list[list[str]]:
        """Embed a pattern into a matrix, i.e. circle the elements of the matrix that are in the pattern"""
        return [
            [
                self.render_command("circled", element)
                if (i, j) in pattern
                else str(element)
                for i, element in enumerate(row)
            ]
            for j, row in enumerate(matrix.body)
        ]

    def draw_arrows(self, arrows: list[tuple[str, str]]) -> list[list[str]]:
        """Draw arrows between the tikz nodes in a matrix"""
        return "\n".join(f"\\draw [->] ({start}) to[bend left=30] ({end});" for start, end in arrows)
>>>>>>> fb779e57

    def render_grid(
        self, matrix_body: list[list[Any]], matrix_class: str | None = None
    ) -> str:
<<<<<<< HEAD
        """Render elements in an invisible LaTeX matrix"""
=======
>>>>>>> fb779e57
        if matrix_class is None:
            matrix_class = "matrix"
        return self.render_environment(
            matrix_class,
            "\\\\".join(
                [" & ".join([str(element) for element in row]) for row in matrix_body]
            ),
        )

    def render_matrix(self, matrix: Matrix, matrix_class: str | None = None) -> str:
        """Render a matrix as a LaTeX matrix"""
        if matrix_class is None:
            matrix_class = self.matrix_class
        return self.render_grid(matrix.body, matrix_class)

    def render_matrices(self, matrices: list[Matrix], matrix_class: str | None = None):
        """Render multiple matrices as LaTeX matrices"""
        return "".join(
            [self.render_matrix(matrix, matrix_class) for matrix in matrices]
        )

    def render_augmented(self, matrix: AugmentedMatrix):
<<<<<<< HEAD
        """Render an augmented matrix as a LaTeX matrix"""
=======
>>>>>>> fb779e57
        return self.render_command(
            "augmentedmatrix",
            self.render_matrices([matrix.left, matrix.right], "matrix"),
        )

    def render_environment(self, environment: str, content: str, options: str = ""):
<<<<<<< HEAD
        """Render a LaTeX environment"""
        return f"\\begin{{{environment}}}{options}\n{content}\n\\end{{{environment}}}"

    def render_command(self, command: str, *args: str):
        """Render a LaTeX command"""
        return f"\\{command}" + "".join([f"{{{arg}}}" for arg in args])

    def output_debug(self, text: str) -> None:
        """Output debug information"""
=======
        return f"\\begin{{{environment}}}{options}\n{content}\n\\end{{{environment}}}"

    def render_command(self, command: str, *args: str):
        return f"\\{command}" + "".join([f"{{{arg}}}" for arg in args])

    def output_debug(self, text: str) -> None:
>>>>>>> fb779e57
        self.output(self.render_environment("verbatim", text))

    def output(self, text: str) -> None:
        """Output raw LaTeX to stdout"""
        print(text)

    def step(self, line: str, newline: str = "\\\\", prefix: str = "&= ") -> None:
        """Output a step in a proof"""
        self.output(f"{prefix}{line}{newline}")

    @contextlib.contextmanager
    def output_environment(self, name: str) -> None:
<<<<<<< HEAD
        """Output within LaTeX environment"""
=======
>>>>>>> fb779e57
        self.output(f"\\begin{{{name}}}")
        yield
        self.output(f"\\end{{{name}}}")

<<<<<<< HEAD

class Dispatcher:
    """A class to dispatch commands to functions"""
=======
>>>>>>> fb779e57

    commands = {}

    def __init__(
        self,
        command: str,
        arguments: list[str],
        debug: bool,
        matrix_class: str,
        pattern_grid_width: int,
    ):
        self._command = command
        self.arguments = arguments
        self.debug = debug
        self.interface = LatexInterface(matrix_class, pattern_grid_width)

    @classmethod
    def command(cls, name: str):
        """A decorator to register a command"""

        def wrapper(func):
            cls.commands[name] = func
            return func

        return wrapper

    def default(self, *_):
        """The default command"""
        self.interface.output("Hello World")

    def run(self):
<<<<<<< HEAD
        """Run the command"""
=======
>>>>>>> fb779e57
        self.commands.get(self._command, self.default)(self, *self.arguments)


@Dispatcher.command("inverse-2x2-formula")
def inverse_by_formula(dispatcher: Dispatcher, matrix: str):
    """Calculate the inverse of a 2x2 matrix using the formula"""
    matrix = Matrix.from_string(matrix)
    (a, b), (c, d) = matrix.body  # pylint: disable=invalid-name
    dispatcher.interface.step(
        f"\\frac{{1}}{{\\left({a}\\right)\\left({d}\\right)-\\left({b}\\right)\\left({c}\\right)}}"
        + dispatcher.interface.render_matrix(Matrix([[d, -b], [-c, a]]))
    )
    det = matrix.determinant()
    dispatcher.interface.step(
        dispatcher.interface.render_matrix(
            Matrix([[d / det, -b / det], [-c / det, a / det]])
        )
    )


@Dispatcher.command("inverse-rref")
def inverse_by_rref(dispatcher: Dispatcher, matrix: str):
    """Calculate the inverse of a matrix using row reduction"""
    matrix = Matrix.from_string(matrix)
    augmented = AugmentedMatrix(matrix, matrix.identity(matrix.rows))
    dispatcher.interface.output(dispatcher.interface.render_augmented(augmented))
    # Find a pivot for the first column
    for column in range(augmented.left.columns):
        pivot_row = augmented.find_pivot_row(column)
        if pivot_row is None:
            continue
        elif pivot_row != column:
            augmented.move_row(pivot_row, column)
            dispatcher.interface.step(
                dispatcher.interface.render_augmented(augmented), prefix="&\\implies "
            )
        # Make the pivot
        if 1 / augmented.left.body[column][column] != 1:
            augmented.scale_row(1 / augmented.left.body[column][column], column)
            dispatcher.interface.step(
                dispatcher.interface.render_augmented(augmented), prefix="&\\implies "
            )
        # Make the rest of the column 0
        for row in range(augmented.left.rows):
            if row != column:
                augmented.add_to_row(-augmented.left.body[row][column], column, row)
        dispatcher.interface.step(
            dispatcher.interface.render_augmented(augmented), prefix="&\\implies "
        )


<<<<<<< HEAD
@Dispatcher.command("matrix-multiply")
def matrix_multiply(dispatcher: Dispatcher, matrix_strings: str):
    """Multiply a series of matrices together"""
    matrices = [Matrix.from_string(matrix) for matrix in matrix_strings.split(",")]
    dispatcher.interface.output(dispatcher.interface.render_matrices(matrices))
=======
@Engine.command("matrix-multiply")
def matrix_multiply(engine: Engine, matrix_strings: str):
    matrices = [Matrix.from_string(matrix) for matrix in matrix_strings.split(",")]
    engine.interface.output(engine.interface.render_matrices(matrices))
>>>>>>> fb779e57
    while len(matrices) > 1:
        *others, left, right = matrices
        matrices = others + [left @ right]
        left.body = [
            [
                "+".join(
                    [
                        f"\\left({a}\\right)\\left({b}\\right)"
                        for a, b in zip(row, column)
                    ]
                )
                for column in zip(*right.body)
            ]
            for row in left.body
        ]
        dispatcher.interface.step(dispatcher.interface.render_matrices(others + [left]))
        dispatcher.interface.step(dispatcher.interface.render_matrices(matrices))


@Dispatcher.command("list-patterns")
def list_patterns(dispatcher: Dispatcher, matrix_string: str) -> None:
    """List all the patterns in a matrix and their inversion counts."""
    matrix = Matrix.from_string(matrix_string)
    rendered_patterns = []
    rendered_inversion_counts = []
    rendered_inversion_arrows = []
    for i, (pattern, inversions) in enumerate(matrix.patterns()):
        rendered_pattern, node_names = dispatcher.interface.wrap_matrix_with_nodes(
            dispatcher.interface.embed_pattern(matrix, pattern),
            node_name_prefix=f"pattern{i}-",
        )
        rendered_patterns.append(
            dispatcher.interface.render_grid(rendered_pattern, "bmatrix")
        )
        if inversions:
            rendered_inversion_arrows.append(
                dispatcher.interface.draw_arrows(
                    [
                        (node_names[j1][i1], node_names[j2][i2])
                        for (i1, j1), (i2, j2) in inversions
                    ],
                )
            )
        rendered_inversion_counts.append(
            f"{len(inversions)}"
            + dispatcher.interface.render_command(
                "text",
                " inversion" + "s" * int(len(inversions) != 1),
            )
        )
    display_matrix = intersperse(
        rectangularize(rendered_patterns, dispatcher.interface.pattern_grid_width),
        rectangularize(
            rendered_inversion_counts, dispatcher.interface.pattern_grid_width
        ),
    )
    dispatcher.interface.output(
        f"\\[{dispatcher.interface.render_grid(display_matrix)}\\]"
    )
    dispatcher.interface.output(
        dispatcher.interface.render_environment(
            "tikzpicture",
            "\n".join(rendered_inversion_arrows),
            options="[remember picture,overlay]",
        )
    )


<<<<<<< HEAD
@Dispatcher.command("determinant-by-pattern")
def determinant_by_pattern(dispatcher: Dispatcher, matrix_string: str) -> None:
    """
    Determine the determinant using the pattern method.
    Best method to calculate determinants, if you use
    anything else then you are lame.
    -- Zeb --
    """
    matrix = Matrix.from_string(matrix_string)
    with dispatcher.interface.output_environment("align*"):
        dispatcher.interface.output(
            dispatcher.interface.render_matrix(matrix, "vmatrix")
        )
        dispatcher.interface.step(
            "+".join(
                f"(-1)^{len(inversions)}"
                + "".join(f"\\left({matrix.body[j][i]}\\right)" for i, j in pattern)
                for pattern, inversions in matrix.patterns()
                if 0 not in (matrix.body[j][i] for i, j in pattern)
            )
        )
        dispatcher.interface.step(
            remove_prefix(
                "".join(
                    "+" * int(product >= 0) + str(product)
                    for product in (
                        Fraction(
                            (-1) ** len(inversions)
                            * reduce(
                                operator.mul, (matrix.body[j][i] for i, j in pattern), 1
                            )
                        )
                        for pattern, inversions in matrix.patterns()
                        if 0 not in (matrix.body[j][i] for i, j in pattern)
                    )
                ),
                "+",
            )
        )
        dispatcher.interface.step(
            str(
                sum(
                    Fraction(
                        (-1) ** len(inversions)
                        * reduce(
                            operator.mul, (matrix.body[j][i] for i, j in pattern), 1
                        )
                    )
                    for pattern, inversions in matrix.patterns()
                )
            ),
            newline="",
        )


def main():
    """Main entry point for the program"""
    try:
        with pathlib.Path(sys.argv[1]).open("r", encoding="utf-8") as file:
            config = json.loads(file.read())
        Dispatcher(**config).run()
=======
@Engine.command("list-patterns")
def list_patterns(engine: Engine, matrix_string: str) -> None:
    """List all the patterns in a matrix and their inversion counts."""
    matrix = Matrix.from_string(matrix_string)
    rendered_patterns = []
    rendered_inversion_counts = []
    rendered_inversion_arrows = []
    for i, (pattern, inversions) in enumerate(matrix.patterns()):
        rendered_pattern, node_names = engine.interface.wrap_matrix_with_nodes(
            engine.interface.embed_pattern(matrix, pattern),
            node_name_prefix=f"pattern{i}-",
        )
        rendered_patterns.append(
            engine.interface.render_grid(rendered_pattern, "bmatrix")
        )
        if inversions:
            rendered_inversion_arrows.append(
                engine.interface.draw_arrows(
                    [
                        (node_names[j1][i1], node_names[j2][i2])
                        for (i1, j1), (i2, j2) in inversions
                    ],
                )
            )
        rendered_inversion_counts.append(
            f"{len(inversions)}"
            + engine.interface.render_command(
                "text",
                " inversion" + "s" * int(len(inversions) != 1),
            )
        )
    display_matrix = intersperse(
        rectangularize(rendered_patterns, engine.interface.pattern_grid_width),
        rectangularize(rendered_inversion_counts, engine.interface.pattern_grid_width),
    )
    engine.interface.output(f"\\[{engine.interface.render_grid(display_matrix)}\\]")
    engine.interface.output(
        engine.interface.render_environment(
            "tikzpicture",
            "\n".join(rendered_inversion_arrows),
            options="[remember picture,overlay]",
        )
    )


@Engine.command("determinant-by-pattern")
def determinant_by_pattern(engine: Engine, matrix_string: str) -> None:
    """
    Determine the determinant using the pattern method.
    Best method to calculate determinants, if you use
    anything else then you are lame.
    -- Zeb --
    """
    matrix = Matrix.from_string(matrix_string)
    with engine.interface.output_environment("align*"):
        engine.interface.output(engine.interface.render_matrix(matrix, "vmatrix"))
        engine.interface.step(
            "+".join(
                f"(-1)^{len(inversions)}"
                + "".join(f"\\left({matrix.body[j][i]}\\right)" for i, j in pattern)
                for pattern, inversions in matrix.patterns()
                    if 0 not in (matrix.body[j][i] for i, j in pattern)
            )
        )
        engine.interface.step(
            remove_prefix("".join("+" * int(product >= 0) + str(product) for product in (
                Fraction(
                        (-1) ** len(inversions)
                        * reduce(operator.mul, (matrix.body[j][i] for i, j in pattern), 1)
                    )
                for pattern, inversions in matrix.patterns()
                    if 0 not in (matrix.body[j][i] for i, j in pattern)
            )),"+"))
        engine.interface.step(
            str(
                sum(
                    Fraction(
                        (-1) ** len(inversions)
                        * reduce(operator.mul, (matrix.body[j][i] for i, j in pattern), 1)
                    )
                    for pattern, inversions in matrix.patterns()
                )
            ),
            newline=""
        )


def main():
    try:
        with pathlib.Path(sys.argv[1]).open("r", encoding="utf-8") as file:
            config = json.loads(file.read())
        Engine(**config).run()
>>>>>>> fb779e57
    except BaseException:  # pylint: disable=broad-except
        print(f"\\typeout{{{traceback.format_exc()}}}")
        exit(1)


if __name__ == "__main__":
    main()<|MERGE_RESOLUTION|>--- conflicted
+++ resolved
@@ -1,7 +1,6 @@
 """A module for performing matrix operations and showing the work for them."""
 from __future__ import annotations
 
-<<<<<<< HEAD
 import contextlib
 import copy
 import itertools
@@ -13,39 +12,19 @@
 from fractions import Fraction
 from functools import reduce
 from typing import Any, Generator, Iterable
-=======
-import copy
-import itertools
-from functools import reduce
-import json
-import operator
-from fractions import Fraction
-import pathlib
-import sys
-import traceback
-from typing import Any, Generator, Iterable
-import contextlib
->>>>>>> fb779e57
+
 
 
 def remove_prefix(text: str, prefix: str) -> str:
     """Remove a prefix from a string."""
     if text.startswith(prefix):
-<<<<<<< HEAD
         return text[len(prefix) :]
-=======
-        return text[len(prefix):]
->>>>>>> fb779e57
     return text
 
 
 def intersperse(
-<<<<<<< HEAD
     _iterable: Iterable[Any],
     delimiters: Iterable[Any],
-=======
-    _iterable: Iterable[Any], delimiters: Iterable[Any]
->>>>>>> fb779e57
 ) -> Generator[Any, None, None]:
     """
     Intersperse elements in a delimiter iterable in between elements in an iterable.
@@ -81,7 +60,6 @@
         )
 
     def determinant(self) -> Fraction:
-<<<<<<< HEAD
         """Calculate the determinant of a matrix using cofactor expansion and the 2x2 formula."""
         if self.shape == (1, 1):
             return self.body[0][0]
@@ -103,11 +81,6 @@
         for row in new.body:
             row.pop(column)
         return new
-=======
-        """Calculate the determinant of a 2x2 matrix."""
-        (a, b), (c, d) = self.body
-        return a * d - b * c
->>>>>>> fb779e57
 
     def crop(self, x: int, y: int) -> "Matrix":
         new = Matrix(copy.deepcopy(self.body))
@@ -118,23 +91,16 @@
 
     @property
     def rows(self) -> int:
-<<<<<<< HEAD
         """Return the number of rows in the matrix."""
-=======
->>>>>>> fb779e57
         return len(self.body)
 
     @property
     def columns(self) -> int:
-<<<<<<< HEAD
         """Return the number of columns in the matrix."""
-=======
->>>>>>> fb779e57
         return len(self.body[0])
 
     @property
     def shape(self) -> tuple[int, int]:
-<<<<<<< HEAD
         """Return the shape of the matrix as a tuple."""
         return (self.rows, self.columns)
 
@@ -142,13 +108,6 @@
     def identity(cls, size: int) -> "Matrix":
         """Return the identity matrix of any size."""
         return Matrix([[1 if i == j else 0 for i in range(size)] for j in range(size)])
-=======
-        return (self.rows, self.columns)
-
-    @classmethod
-    def identity(cls, n: int) -> "Matrix":
-        return Matrix([[1 if i == j else 0 for i in range(n)] for j in range(n)])
->>>>>>> fb779e57
 
     def __matmul__(self, matrix) -> "Matrix":
         if self.columns != matrix.rows:
@@ -178,14 +137,10 @@
         None,
         None,
     ]:
-<<<<<<< HEAD
         """
         Generate the "patterns" and the "inversions" of each "pattern" of a matrix
         i.e. the permutations of its columns/rows.
         """
-=======
-        """Generate the "patterns" and the "inversions" of each "pattern" of a matrix, i.e. the permutations of its columns/rows"""
->>>>>>> fb779e57
         for row_permutation in itertools.permutations(range(self.rows)):
             pattern = [
                 (i, j)
@@ -265,11 +220,8 @@
 
 
 class LatexInterface:
-<<<<<<< HEAD
     """A class to render raw LaTeX."""
 
-=======
->>>>>>> fb779e57
     def __init__(self, matrix_class: str, pattern_grid_width: int) -> None:
         self.matrix_class = matrix_class
         self.pattern_grid_width = pattern_grid_width
@@ -288,7 +240,6 @@
             [f"{node_name_prefix}{i}-{j}" for i, _ in enumerate(row)]
             for j, row in enumerate(body)
         ]
-<<<<<<< HEAD
 
     def embed_pattern(
         self, matrix: Matrix, pattern: list[tuple[int, int]]
@@ -312,34 +263,12 @@
         return "\n".join(
             f"\\draw [->] ({start}) to[bend left=30] ({end});" for start, end in arrows
         )
-=======
-
-    def embed_pattern(
-        self, matrix: Matrix, pattern: list[tuple[int, int]]
-    ) -> list[list[str]]:
-        """Embed a pattern into a matrix, i.e. circle the elements of the matrix that are in the pattern"""
-        return [
-            [
-                self.render_command("circled", element)
-                if (i, j) in pattern
-                else str(element)
-                for i, element in enumerate(row)
-            ]
-            for j, row in enumerate(matrix.body)
-        ]
-
-    def draw_arrows(self, arrows: list[tuple[str, str]]) -> list[list[str]]:
-        """Draw arrows between the tikz nodes in a matrix"""
-        return "\n".join(f"\\draw [->] ({start}) to[bend left=30] ({end});" for start, end in arrows)
->>>>>>> fb779e57
+
 
     def render_grid(
         self, matrix_body: list[list[Any]], matrix_class: str | None = None
     ) -> str:
-<<<<<<< HEAD
         """Render elements in an invisible LaTeX matrix"""
-=======
->>>>>>> fb779e57
         if matrix_class is None:
             matrix_class = "matrix"
         return self.render_environment(
@@ -362,17 +291,13 @@
         )
 
     def render_augmented(self, matrix: AugmentedMatrix):
-<<<<<<< HEAD
         """Render an augmented matrix as a LaTeX matrix"""
-=======
->>>>>>> fb779e57
         return self.render_command(
             "augmentedmatrix",
             self.render_matrices([matrix.left, matrix.right], "matrix"),
         )
 
     def render_environment(self, environment: str, content: str, options: str = ""):
-<<<<<<< HEAD
         """Render a LaTeX environment"""
         return f"\\begin{{{environment}}}{options}\n{content}\n\\end{{{environment}}}"
 
@@ -382,14 +307,6 @@
 
     def output_debug(self, text: str) -> None:
         """Output debug information"""
-=======
-        return f"\\begin{{{environment}}}{options}\n{content}\n\\end{{{environment}}}"
-
-    def render_command(self, command: str, *args: str):
-        return f"\\{command}" + "".join([f"{{{arg}}}" for arg in args])
-
-    def output_debug(self, text: str) -> None:
->>>>>>> fb779e57
         self.output(self.render_environment("verbatim", text))
 
     def output(self, text: str) -> None:
@@ -402,20 +319,14 @@
 
     @contextlib.contextmanager
     def output_environment(self, name: str) -> None:
-<<<<<<< HEAD
         """Output within LaTeX environment"""
-=======
->>>>>>> fb779e57
         self.output(f"\\begin{{{name}}}")
         yield
         self.output(f"\\end{{{name}}}")
 
-<<<<<<< HEAD
 
 class Dispatcher:
     """A class to dispatch commands to functions"""
-=======
->>>>>>> fb779e57
 
     commands = {}
 
@@ -447,10 +358,7 @@
         self.interface.output("Hello World")
 
     def run(self):
-<<<<<<< HEAD
         """Run the command"""
-=======
->>>>>>> fb779e57
         self.commands.get(self._command, self.default)(self, *self.arguments)
 
 
@@ -502,18 +410,11 @@
         )
 
 
-<<<<<<< HEAD
 @Dispatcher.command("matrix-multiply")
 def matrix_multiply(dispatcher: Dispatcher, matrix_strings: str):
     """Multiply a series of matrices together"""
     matrices = [Matrix.from_string(matrix) for matrix in matrix_strings.split(",")]
     dispatcher.interface.output(dispatcher.interface.render_matrices(matrices))
-=======
-@Engine.command("matrix-multiply")
-def matrix_multiply(engine: Engine, matrix_strings: str):
-    matrices = [Matrix.from_string(matrix) for matrix in matrix_strings.split(",")]
-    engine.interface.output(engine.interface.render_matrices(matrices))
->>>>>>> fb779e57
     while len(matrices) > 1:
         *others, left, right = matrices
         matrices = others + [left @ right]
@@ -582,7 +483,51 @@
     )
 
 
-<<<<<<< HEAD
+@Dispatcher.command("list-patterns")
+def list_patterns(dispatcher: Dispatcher, matrix_string: str) -> None:
+    """List all the patterns in a matrix and their inversion counts."""
+    matrix = Matrix.from_string(matrix_string)
+    rendered_patterns = []
+    rendered_inversion_counts = []
+    rendered_inversion_arrows = []
+    for i, (pattern, inversions) in enumerate(matrix.patterns()):
+        rendered_pattern, node_names = dispatcher.interface.wrap_matrix_with_nodes(
+            dispatcher.interface.embed_pattern(matrix, pattern),
+            node_name_prefix=f"pattern{i}-",
+        )
+        rendered_patterns.append(
+            dispatcher.interface.render_grid(rendered_pattern, "bmatrix")
+        )
+        if inversions:
+            rendered_inversion_arrows.append(
+                dispatcher.interface.draw_arrows(
+                    [
+                        (node_names[j1][i1], node_names[j2][i2])
+                        for (i1, j1), (i2, j2) in inversions
+                    ],
+                )
+            )
+        rendered_inversion_counts.append(
+            f"{len(inversions)}"
+            + dispatcher.interface.render_command(
+                "text",
+                " inversion" + "s" * int(len(inversions) != 1),
+            )
+        )
+    display_matrix = intersperse(
+        rectangularize(rendered_patterns, dispatcher.interface.pattern_grid_width),
+        rectangularize(rendered_inversion_counts, dispatcher.interface.pattern_grid_width),
+    )
+    dispatcher.interface.output(f"\\[{dispatcher.interface.render_grid(display_matrix)}\\]")
+    dispatcher.interface.output(
+        dispatcher.interface.render_environment(
+            "tikzpicture",
+            "\n".join(rendered_inversion_arrows),
+            options="[remember picture,overlay]",
+        )
+    )
+
+
 @Dispatcher.command("determinant-by-pattern")
 def determinant_by_pattern(dispatcher: Dispatcher, matrix_string: str) -> None:
     """
@@ -593,123 +538,16 @@
     """
     matrix = Matrix.from_string(matrix_string)
     with dispatcher.interface.output_environment("align*"):
-        dispatcher.interface.output(
-            dispatcher.interface.render_matrix(matrix, "vmatrix")
-        )
+        dispatcher.interface.output(dispatcher.interface.render_matrix(matrix, "vmatrix"))
         dispatcher.interface.step(
             "+".join(
                 f"(-1)^{len(inversions)}"
                 + "".join(f"\\left({matrix.body[j][i]}\\right)" for i, j in pattern)
                 for pattern, inversions in matrix.patterns()
-                if 0 not in (matrix.body[j][i] for i, j in pattern)
+                    if 0 not in (matrix.body[j][i] for i, j in pattern)
             )
         )
         dispatcher.interface.step(
-            remove_prefix(
-                "".join(
-                    "+" * int(product >= 0) + str(product)
-                    for product in (
-                        Fraction(
-                            (-1) ** len(inversions)
-                            * reduce(
-                                operator.mul, (matrix.body[j][i] for i, j in pattern), 1
-                            )
-                        )
-                        for pattern, inversions in matrix.patterns()
-                        if 0 not in (matrix.body[j][i] for i, j in pattern)
-                    )
-                ),
-                "+",
-            )
-        )
-        dispatcher.interface.step(
-            str(
-                sum(
-                    Fraction(
-                        (-1) ** len(inversions)
-                        * reduce(
-                            operator.mul, (matrix.body[j][i] for i, j in pattern), 1
-                        )
-                    )
-                    for pattern, inversions in matrix.patterns()
-                )
-            ),
-            newline="",
-        )
-
-
-def main():
-    """Main entry point for the program"""
-    try:
-        with pathlib.Path(sys.argv[1]).open("r", encoding="utf-8") as file:
-            config = json.loads(file.read())
-        Dispatcher(**config).run()
-=======
-@Engine.command("list-patterns")
-def list_patterns(engine: Engine, matrix_string: str) -> None:
-    """List all the patterns in a matrix and their inversion counts."""
-    matrix = Matrix.from_string(matrix_string)
-    rendered_patterns = []
-    rendered_inversion_counts = []
-    rendered_inversion_arrows = []
-    for i, (pattern, inversions) in enumerate(matrix.patterns()):
-        rendered_pattern, node_names = engine.interface.wrap_matrix_with_nodes(
-            engine.interface.embed_pattern(matrix, pattern),
-            node_name_prefix=f"pattern{i}-",
-        )
-        rendered_patterns.append(
-            engine.interface.render_grid(rendered_pattern, "bmatrix")
-        )
-        if inversions:
-            rendered_inversion_arrows.append(
-                engine.interface.draw_arrows(
-                    [
-                        (node_names[j1][i1], node_names[j2][i2])
-                        for (i1, j1), (i2, j2) in inversions
-                    ],
-                )
-            )
-        rendered_inversion_counts.append(
-            f"{len(inversions)}"
-            + engine.interface.render_command(
-                "text",
-                " inversion" + "s" * int(len(inversions) != 1),
-            )
-        )
-    display_matrix = intersperse(
-        rectangularize(rendered_patterns, engine.interface.pattern_grid_width),
-        rectangularize(rendered_inversion_counts, engine.interface.pattern_grid_width),
-    )
-    engine.interface.output(f"\\[{engine.interface.render_grid(display_matrix)}\\]")
-    engine.interface.output(
-        engine.interface.render_environment(
-            "tikzpicture",
-            "\n".join(rendered_inversion_arrows),
-            options="[remember picture,overlay]",
-        )
-    )
-
-
-@Engine.command("determinant-by-pattern")
-def determinant_by_pattern(engine: Engine, matrix_string: str) -> None:
-    """
-    Determine the determinant using the pattern method.
-    Best method to calculate determinants, if you use
-    anything else then you are lame.
-    -- Zeb --
-    """
-    matrix = Matrix.from_string(matrix_string)
-    with engine.interface.output_environment("align*"):
-        engine.interface.output(engine.interface.render_matrix(matrix, "vmatrix"))
-        engine.interface.step(
-            "+".join(
-                f"(-1)^{len(inversions)}"
-                + "".join(f"\\left({matrix.body[j][i]}\\right)" for i, j in pattern)
-                for pattern, inversions in matrix.patterns()
-                    if 0 not in (matrix.body[j][i] for i, j in pattern)
-            )
-        )
-        engine.interface.step(
             remove_prefix("".join("+" * int(product >= 0) + str(product) for product in (
                 Fraction(
                         (-1) ** len(inversions)
@@ -718,7 +556,7 @@
                 for pattern, inversions in matrix.patterns()
                     if 0 not in (matrix.body[j][i] for i, j in pattern)
             )),"+"))
-        engine.interface.step(
+        dispatcher.interface.step(
             str(
                 sum(
                     Fraction(
@@ -736,8 +574,7 @@
     try:
         with pathlib.Path(sys.argv[1]).open("r", encoding="utf-8") as file:
             config = json.loads(file.read())
-        Engine(**config).run()
->>>>>>> fb779e57
+        Dispatcher(**config).run()
     except BaseException:  # pylint: disable=broad-except
         print(f"\\typeout{{{traceback.format_exc()}}}")
         exit(1)
